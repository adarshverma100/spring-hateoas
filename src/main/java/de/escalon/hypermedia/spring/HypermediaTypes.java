/*
 * Copyright (c) 2014. Escalon System-Entwicklung, Dietrich Schulten
 *
 * Licensed under the Apache License, Version 2.0 (the "License"); you may not use this file except in compliance with the License. You may obtain a copy of the License at
 *
 * http://www.apache.org/licenses/LICENSE-2.0
 *
 * Unless required by applicable law or agreed to in writing, software distributed under the License is distributed on an "AS IS" BASIS, WITHOUT WARRANTIES OR CONDITIONS OF ANY KIND, either express or implied. See the License for the specific language governing permissions and limitations under the License.
 */

package de.escalon.hypermedia.spring;

import org.springframework.http.MediaType;

/**
 * Created by dschulten on 12.11.2014.
 */
public final class HypermediaTypes {

<<<<<<< HEAD
    private HypermediaTypes() {
        // prevent instantiation
    }

    public static final String APPLICATION_JSONLD_STR = "application/ld+json";
    public static final MediaType APPLICATION_JSONLD = MediaType.parseMediaType(APPLICATION_JSONLD_STR);
    public static final MediaType UBER_XML = MediaType.parseMediaType("application/vnd.uber+xml");
    public static final MediaType UBER_JSON = MediaType.parseMediaType("application/vnd.uber+json");
=======
	private HypermediaTypes() {
		// prevent instantiation
	}
>>>>>>> 8ab0d190

	public static final String APPLICATION_JSONLD_STR = "application/ld+json";
	public static final MediaType APPLICATION_JSONLD = MediaType.parseMediaType(APPLICATION_JSONLD_STR);
	public static final String UBER_XML_STR = "application/vnd.uber+xml";
	public static final MediaType UBER_XML = MediaType.parseMediaType(UBER_XML_STR);
	public static final String UBER_JSON_STR = "application/vnd.uber+json";
	public static final MediaType UBER_JSON = MediaType.parseMediaType(UBER_JSON_STR);
}<|MERGE_RESOLUTION|>--- conflicted
+++ resolved
@@ -17,25 +17,12 @@
  */
 public final class HypermediaTypes {
 
-<<<<<<< HEAD
-    private HypermediaTypes() {
-        // prevent instantiation
-    }
-
-    public static final String APPLICATION_JSONLD_STR = "application/ld+json";
-    public static final MediaType APPLICATION_JSONLD = MediaType.parseMediaType(APPLICATION_JSONLD_STR);
-    public static final MediaType UBER_XML = MediaType.parseMediaType("application/vnd.uber+xml");
-    public static final MediaType UBER_JSON = MediaType.parseMediaType("application/vnd.uber+json");
-=======
 	private HypermediaTypes() {
 		// prevent instantiation
 	}
->>>>>>> 8ab0d190
 
 	public static final String APPLICATION_JSONLD_STR = "application/ld+json";
 	public static final MediaType APPLICATION_JSONLD = MediaType.parseMediaType(APPLICATION_JSONLD_STR);
-	public static final String UBER_XML_STR = "application/vnd.uber+xml";
-	public static final MediaType UBER_XML = MediaType.parseMediaType(UBER_XML_STR);
-	public static final String UBER_JSON_STR = "application/vnd.uber+json";
-	public static final MediaType UBER_JSON = MediaType.parseMediaType(UBER_JSON_STR);
+	public static final MediaType UBER_XML = MediaType.parseMediaType("application/vnd.uber+xml");
+	public static final MediaType UBER_JSON = MediaType.parseMediaType("application/vnd.uber+json");
 }